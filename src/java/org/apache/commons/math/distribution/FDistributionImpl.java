/*
 * Licensed to the Apache Software Foundation (ASF) under one or more
 * contributor license agreements.  See the NOTICE file distributed with
 * this work for additional information regarding copyright ownership.
 * The ASF licenses this file to You under the Apache License, Version 2.0
 * (the "License"); you may not use this file except in compliance with
 * the License.  You may obtain a copy of the License at
 *
 *      http://www.apache.org/licenses/LICENSE-2.0
 *
 * Unless required by applicable law or agreed to in writing, software
 * distributed under the License is distributed on an "AS IS" BASIS,
 * WITHOUT WARRANTIES OR CONDITIONS OF ANY KIND, either express or implied.
 * See the License for the specific language governing permissions and
 * limitations under the License.
 */
package org.apache.commons.math.distribution;

import java.io.Serializable;

import org.apache.commons.math.MathException;
import org.apache.commons.math.special.Beta;

/**
 * Default implementation of
 * {@link org.apache.commons.math.distribution.FDistribution}.
 * 
 * @version $Revision$ $Date: 2008-02-08 09:44:11 -0600 (Fri, 08 Feb
 *          2008) $
 */
<<<<<<< HEAD
public class FDistributionImpl extends AbstractContinuousDistribution implements
		FDistribution, Serializable {

	/** Serializable version identifier */
	private static final long serialVersionUID = -8516354193418641566L;

	/** The numerator degrees of freedom */
	private double numeratorDegreesOfFreedom;

	/** The numerator degrees of freedom */
	private double denominatorDegreesOfFreedom;

	/**
	 * Create a F distribution using the given degrees of freedom.
	 * 
	 * @param numeratorDegreesOfFreedom
	 *            the numerator degrees of freedom.
	 * @param denominatorDegreesOfFreedom
	 *            the denominator degrees of freedom.
	 */
	public FDistributionImpl(double numeratorDegreesOfFreedom,
			double denominatorDegreesOfFreedom) {
		super();
		setNumeratorDegreesOfFreedom(numeratorDegreesOfFreedom);
		setDenominatorDegreesOfFreedom(denominatorDegreesOfFreedom);
	}

	/**
	 * For this distribution, X, this method returns P(X &lt; x).
	 * 
	 * The implementation of this method is based on:
	 * <ul>
	 * <li>
	 * <a href="http://mathworld.wolfram.com/F-Distribution.html">
	 * F-Distribution</a>, equation (4).</li>
	 * </ul>
	 * 
	 * @param x
	 *            the value at which the CDF is evaluated.
	 * @return CDF for this distribution.
	 * @throws MathException
	 *             if the cumulative probability can not be computed due to
	 *             convergence or other numerical errors.
	 */
	public double cumulativeProbability(double x) throws MathException {
		double ret;
		if (x <= 0.0) {
			ret = 0.0;
		} else {
			double n = getNumeratorDegreesOfFreedom();
			double m = getDenominatorDegreesOfFreedom();

			ret = Beta.regularizedBeta((n * x) / (m + n * x), 0.5 * n, 0.5 * m);
		}
		return ret;
	}

	/**
	 * For this distribution, X, this method returns the critical point x, such
	 * that P(X &lt; x) = <code>p</code>.
	 * <p>
	 * Returns 0 for p=0 and <code>Double.POSITIVE_INFINITY</code> for p=1.
	 * </p>
	 * 
	 * @param p
	 *            the desired probability
	 * @return x, such that P(X &lt; x) = <code>p</code>
	 * @throws MathException
	 *             if the inverse cumulative probability can not be computed due
	 *             to convergence or other numerical errors.
	 * @throws IllegalArgumentException
	 *             if <code>p</code> is not a valid probability.
	 */
	public double inverseCumulativeProbability(final double p)
			throws MathException {
		if (p == 0) {
			return 0d;
		}
		if (p == 1) {
			return Double.POSITIVE_INFINITY;
		}
		return super.inverseCumulativeProbability(p);
	}

	/**
	 * Access the domain value lower bound, based on <code>p</code>, used to
	 * bracket a CDF root. This method is used by
	 * {@link #inverseCumulativeProbability(double)} to find critical values.
	 * 
	 * @param p
	 *            the desired probability for the critical value
	 * @return domain value lower bound, i.e. P(X &lt; <i>lower bound</i>) &lt;
	 *         <code>p</code>
	 */
	protected double getDomainLowerBound(double p) {
		return 0.0;
	}

	/**
	 * Access the domain value upper bound, based on <code>p</code>, used to
	 * bracket a CDF root. This method is used by
	 * {@link #inverseCumulativeProbability(double)} to find critical values.
	 * 
	 * @param p
	 *            the desired probability for the critical value
	 * @return domain value upper bound, i.e. P(X &lt; <i>upper bound</i>) &gt;
	 *         <code>p</code>
	 */
	protected double getDomainUpperBound(double p) {
		return Double.MAX_VALUE;
	}

	/**
	 * Access the initial domain value, based on <code>p</code>, used to bracket
	 * a CDF root. This method is used by
	 * {@link #inverseCumulativeProbability(double)} to find critical values.
	 * 
	 * @param p
	 *            the desired probability for the critical value
	 * @return initial domain value
	 */
	protected double getInitialDomain(double p) {
		double ret = 1.0;
		double d = getDenominatorDegreesOfFreedom();
		if (d > 2.0) {
			// use mean
			ret = d / (d - 2.0);
		}
		return ret;
	}

	/**
	 * Modify the numerator degrees of freedom.
	 * 
	 * @param degreesOfFreedom
	 *            the new numerator degrees of freedom.
	 * @throws IllegalArgumentException
	 *             if <code>degreesOfFreedom</code> is not positive.
	 */
	public void setNumeratorDegreesOfFreedom(double degreesOfFreedom) {
		if (degreesOfFreedom <= 0.0) {
			throw new IllegalArgumentException(
					"degrees of freedom must be positive.");
		}
		this.numeratorDegreesOfFreedom = degreesOfFreedom;
	}

	/**
	 * Access the numerator degrees of freedom.
	 * 
	 * @return the numerator degrees of freedom.
	 */
	public double getNumeratorDegreesOfFreedom() {
		return numeratorDegreesOfFreedom;
	}

	/**
	 * Modify the denominator degrees of freedom.
	 * 
	 * @param degreesOfFreedom
	 *            the new denominator degrees of freedom.
	 * @throws IllegalArgumentException
	 *             if <code>degreesOfFreedom</code> is not positive.
	 */
	public void setDenominatorDegreesOfFreedom(double degreesOfFreedom) {
		if (degreesOfFreedom <= 0.0) {
			throw new IllegalArgumentException(
					"degrees of freedom must be positive.");
		}
		this.denominatorDegreesOfFreedom = degreesOfFreedom;
	}

	/**
	 * Access the denominator degrees of freedom.
	 * 
	 * @return the denominator degrees of freedom.
	 */
	public double getDenominatorDegreesOfFreedom() {
		return denominatorDegreesOfFreedom;
	}
=======
public class FDistributionImpl
    extends AbstractContinuousDistribution
    implements FDistribution, Serializable  {

    /** Serializable version identifier */
    private static final long serialVersionUID = -8516354193418641566L;

    /** The numerator degrees of freedom*/
    private double numeratorDegreesOfFreedom;

    /** The numerator degrees of freedom*/
    private double denominatorDegreesOfFreedom;
    
    /**
     * Create a F distribution using the given degrees of freedom.
     * @param numeratorDegreesOfFreedom the numerator degrees of freedom.
     * @param denominatorDegreesOfFreedom the denominator degrees of freedom.
     */
    public FDistributionImpl(double numeratorDegreesOfFreedom,
            double denominatorDegreesOfFreedom) {
        super();
        setNumeratorDegreesOfFreedom(numeratorDegreesOfFreedom);
        setDenominatorDegreesOfFreedom(denominatorDegreesOfFreedom);
    }
    
    /**
     * For this distribution, X, this method returns P(X &lt; x).
     * 
     * The implementation of this method is based on:
     * <ul>
     * <li>
     * <a href="http://mathworld.wolfram.com/F-Distribution.html">
     * F-Distribution</a>, equation (4).</li>
     * </ul>
     * 
     * @param x the value at which the CDF is evaluated.
     * @return CDF for this distribution. 
     * @throws MathException if the cumulative probability can not be
     *            computed due to convergence or other numerical errors.
     */
    public double cumulativeProbability(double x) throws MathException {
        double ret;
        if (x <= 0.0) {
            ret = 0.0;
        } else {
            double n = getNumeratorDegreesOfFreedom();
            double m = getDenominatorDegreesOfFreedom();
            
            ret = Beta.regularizedBeta((n * x) / (m + n * x),
                0.5 * n,
                0.5 * m);
        }
        return ret;
    }
    
    /**
     * For this distribution, X, this method returns the critical point x, such
     * that P(X &lt; x) = <code>p</code>.
     * <p>
     * Returns 0 for p=0 and <code>Double.POSITIVE_INFINITY</code> for p=1.</p>
     *
     * @param p the desired probability
     * @return x, such that P(X &lt; x) = <code>p</code>
     * @throws MathException if the inverse cumulative probability can not be
     *         computed due to convergence or other numerical errors.
     * @throws IllegalArgumentException if <code>p</code> is not a valid
     *         probability.
     */
    public double inverseCumulativeProbability(final double p) 
        throws MathException {
        if (p == 0) {
            return 0d;
        }
        if (p == 1) {
            return Double.POSITIVE_INFINITY;
        }
        return super.inverseCumulativeProbability(p);
    }
        
    /**
     * Access the domain value lower bound, based on <code>p</code>, used to
     * bracket a CDF root.  This method is used by
     * {@link #inverseCumulativeProbability(double)} to find critical values.
     * 
     * @param p the desired probability for the critical value
     * @return domain value lower bound, i.e.
     *         P(X &lt; <i>lower bound</i>) &lt; <code>p</code> 
     */
    protected double getDomainLowerBound(double p) {
        return 0.0;
    }

    /**
     * Access the domain value upper bound, based on <code>p</code>, used to
     * bracket a CDF root.  This method is used by
     * {@link #inverseCumulativeProbability(double)} to find critical values.
     * 
     * @param p the desired probability for the critical value
     * @return domain value upper bound, i.e.
     *         P(X &lt; <i>upper bound</i>) &gt; <code>p</code> 
     */
    protected double getDomainUpperBound(double p) {
        return Double.MAX_VALUE;
    }

    /**
     * Access the initial domain value, based on <code>p</code>, used to
     * bracket a CDF root.  This method is used by
     * {@link #inverseCumulativeProbability(double)} to find critical values.
     * 
     * @param p the desired probability for the critical value
     * @return initial domain value
     */
    protected double getInitialDomain(double p) {
        double ret = 1.0;
        double d = getDenominatorDegreesOfFreedom();
        if (d > 2.0) {
            // use mean
            ret = d / (d - 2.0);
        }
        return ret;
    }
    
    /**
     * Modify the numerator degrees of freedom.
     * @param degreesOfFreedom the new numerator degrees of freedom.
     * @throws IllegalArgumentException if <code>degreesOfFreedom</code> is not
     *         positive.
     */
    public void setNumeratorDegreesOfFreedom(double degreesOfFreedom) {
        if (degreesOfFreedom <= 0.0) {
            throw new IllegalArgumentException(
                "degrees of freedom must be positive.");
        }
        this.numeratorDegreesOfFreedom = degreesOfFreedom;
    }
    
    /**
     * Access the numerator degrees of freedom.
     * @return the numerator degrees of freedom.
     */
    public double getNumeratorDegreesOfFreedom() {
        return numeratorDegreesOfFreedom;
    }
    
    /**
     * Modify the denominator degrees of freedom.
     * @param degreesOfFreedom the new denominator degrees of freedom.
     * @throws IllegalArgumentException if <code>degreesOfFreedom</code> is not
     *         positive.
     */
    public void setDenominatorDegreesOfFreedom(double degreesOfFreedom) {
        if (degreesOfFreedom <= 0.0) {
            throw new IllegalArgumentException(
                "degrees of freedom must be positive.");
        }
        this.denominatorDegreesOfFreedom = degreesOfFreedom;
    }
    
    /**
     * Access the denominator degrees of freedom.
     * @return the denominator degrees of freedom.
     */
    public double getDenominatorDegreesOfFreedom() {
        return denominatorDegreesOfFreedom;
    }
>>>>>>> 1b3341ce
}<|MERGE_RESOLUTION|>--- conflicted
+++ resolved
@@ -24,192 +24,9 @@
 /**
  * Default implementation of
  * {@link org.apache.commons.math.distribution.FDistribution}.
- * 
- * @version $Revision$ $Date: 2008-02-08 09:44:11 -0600 (Fri, 08 Feb
- *          2008) $
+ *
+ * @version $Revision$ $Date$
  */
-<<<<<<< HEAD
-public class FDistributionImpl extends AbstractContinuousDistribution implements
-		FDistribution, Serializable {
-
-	/** Serializable version identifier */
-	private static final long serialVersionUID = -8516354193418641566L;
-
-	/** The numerator degrees of freedom */
-	private double numeratorDegreesOfFreedom;
-
-	/** The numerator degrees of freedom */
-	private double denominatorDegreesOfFreedom;
-
-	/**
-	 * Create a F distribution using the given degrees of freedom.
-	 * 
-	 * @param numeratorDegreesOfFreedom
-	 *            the numerator degrees of freedom.
-	 * @param denominatorDegreesOfFreedom
-	 *            the denominator degrees of freedom.
-	 */
-	public FDistributionImpl(double numeratorDegreesOfFreedom,
-			double denominatorDegreesOfFreedom) {
-		super();
-		setNumeratorDegreesOfFreedom(numeratorDegreesOfFreedom);
-		setDenominatorDegreesOfFreedom(denominatorDegreesOfFreedom);
-	}
-
-	/**
-	 * For this distribution, X, this method returns P(X &lt; x).
-	 * 
-	 * The implementation of this method is based on:
-	 * <ul>
-	 * <li>
-	 * <a href="http://mathworld.wolfram.com/F-Distribution.html">
-	 * F-Distribution</a>, equation (4).</li>
-	 * </ul>
-	 * 
-	 * @param x
-	 *            the value at which the CDF is evaluated.
-	 * @return CDF for this distribution.
-	 * @throws MathException
-	 *             if the cumulative probability can not be computed due to
-	 *             convergence or other numerical errors.
-	 */
-	public double cumulativeProbability(double x) throws MathException {
-		double ret;
-		if (x <= 0.0) {
-			ret = 0.0;
-		} else {
-			double n = getNumeratorDegreesOfFreedom();
-			double m = getDenominatorDegreesOfFreedom();
-
-			ret = Beta.regularizedBeta((n * x) / (m + n * x), 0.5 * n, 0.5 * m);
-		}
-		return ret;
-	}
-
-	/**
-	 * For this distribution, X, this method returns the critical point x, such
-	 * that P(X &lt; x) = <code>p</code>.
-	 * <p>
-	 * Returns 0 for p=0 and <code>Double.POSITIVE_INFINITY</code> for p=1.
-	 * </p>
-	 * 
-	 * @param p
-	 *            the desired probability
-	 * @return x, such that P(X &lt; x) = <code>p</code>
-	 * @throws MathException
-	 *             if the inverse cumulative probability can not be computed due
-	 *             to convergence or other numerical errors.
-	 * @throws IllegalArgumentException
-	 *             if <code>p</code> is not a valid probability.
-	 */
-	public double inverseCumulativeProbability(final double p)
-			throws MathException {
-		if (p == 0) {
-			return 0d;
-		}
-		if (p == 1) {
-			return Double.POSITIVE_INFINITY;
-		}
-		return super.inverseCumulativeProbability(p);
-	}
-
-	/**
-	 * Access the domain value lower bound, based on <code>p</code>, used to
-	 * bracket a CDF root. This method is used by
-	 * {@link #inverseCumulativeProbability(double)} to find critical values.
-	 * 
-	 * @param p
-	 *            the desired probability for the critical value
-	 * @return domain value lower bound, i.e. P(X &lt; <i>lower bound</i>) &lt;
-	 *         <code>p</code>
-	 */
-	protected double getDomainLowerBound(double p) {
-		return 0.0;
-	}
-
-	/**
-	 * Access the domain value upper bound, based on <code>p</code>, used to
-	 * bracket a CDF root. This method is used by
-	 * {@link #inverseCumulativeProbability(double)} to find critical values.
-	 * 
-	 * @param p
-	 *            the desired probability for the critical value
-	 * @return domain value upper bound, i.e. P(X &lt; <i>upper bound</i>) &gt;
-	 *         <code>p</code>
-	 */
-	protected double getDomainUpperBound(double p) {
-		return Double.MAX_VALUE;
-	}
-
-	/**
-	 * Access the initial domain value, based on <code>p</code>, used to bracket
-	 * a CDF root. This method is used by
-	 * {@link #inverseCumulativeProbability(double)} to find critical values.
-	 * 
-	 * @param p
-	 *            the desired probability for the critical value
-	 * @return initial domain value
-	 */
-	protected double getInitialDomain(double p) {
-		double ret = 1.0;
-		double d = getDenominatorDegreesOfFreedom();
-		if (d > 2.0) {
-			// use mean
-			ret = d / (d - 2.0);
-		}
-		return ret;
-	}
-
-	/**
-	 * Modify the numerator degrees of freedom.
-	 * 
-	 * @param degreesOfFreedom
-	 *            the new numerator degrees of freedom.
-	 * @throws IllegalArgumentException
-	 *             if <code>degreesOfFreedom</code> is not positive.
-	 */
-	public void setNumeratorDegreesOfFreedom(double degreesOfFreedom) {
-		if (degreesOfFreedom <= 0.0) {
-			throw new IllegalArgumentException(
-					"degrees of freedom must be positive.");
-		}
-		this.numeratorDegreesOfFreedom = degreesOfFreedom;
-	}
-
-	/**
-	 * Access the numerator degrees of freedom.
-	 * 
-	 * @return the numerator degrees of freedom.
-	 */
-	public double getNumeratorDegreesOfFreedom() {
-		return numeratorDegreesOfFreedom;
-	}
-
-	/**
-	 * Modify the denominator degrees of freedom.
-	 * 
-	 * @param degreesOfFreedom
-	 *            the new denominator degrees of freedom.
-	 * @throws IllegalArgumentException
-	 *             if <code>degreesOfFreedom</code> is not positive.
-	 */
-	public void setDenominatorDegreesOfFreedom(double degreesOfFreedom) {
-		if (degreesOfFreedom <= 0.0) {
-			throw new IllegalArgumentException(
-					"degrees of freedom must be positive.");
-		}
-		this.denominatorDegreesOfFreedom = degreesOfFreedom;
-	}
-
-	/**
-	 * Access the denominator degrees of freedom.
-	 * 
-	 * @return the denominator degrees of freedom.
-	 */
-	public double getDenominatorDegreesOfFreedom() {
-		return denominatorDegreesOfFreedom;
-	}
-=======
 public class FDistributionImpl
     extends AbstractContinuousDistribution
     implements FDistribution, Serializable  {
@@ -376,5 +193,4 @@
     public double getDenominatorDegreesOfFreedom() {
         return denominatorDegreesOfFreedom;
     }
->>>>>>> 1b3341ce
 }