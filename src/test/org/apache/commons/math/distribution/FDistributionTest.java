/*
 * Licensed to the Apache Software Foundation (ASF) under one or more
 * contributor license agreements.  See the NOTICE file distributed with
 * this work for additional information regarding copyright ownership.
 * The ASF licenses this file to You under the Apache License, Version 2.0
 * (the "License"); you may not use this file except in compliance with
 * the License.  You may obtain a copy of the License at
 * 
 *      http://www.apache.org/licenses/LICENSE-2.0
 * 
 * Unless required by applicable law or agreed to in writing, software
 * distributed under the License is distributed on an "AS IS" BASIS,
 * WITHOUT WARRANTIES OR CONDITIONS OF ANY KIND, either express or implied.
 * See the License for the specific language governing permissions and
 * limitations under the License.
 */
package org.apache.commons.math.distribution;


/**
 * Test cases for FDistribution.
 * Extends ContinuousDistributionAbstractTest.  See class javadoc for
 * ContinuousDistributionAbstractTest for details.
 * 
 * @version $Revision$ $Date$
 */
public class FDistributionTest extends ContinuousDistributionAbstractTest {

    /**
     * Constructor for FDistributionTest.
     * @param name
     */
    public FDistributionTest(String name) {
        super(name);
    }

    //-------------- Implementations for abstract methods -----------------------
    
    /** Creates the default continuous distribution instance to use in tests. */
    public ContinuousDistribution makeDistribution() {
        return new FDistributionImpl(5.0, 6.0);
    }   
    
    /** Creates the default cumulative probability distribution test input values */
    public double[] makeCumulativeTestPoints() {
        // quantiles computed using R version 1.8.1 (linux version)
        return new double[] {0.03468084d ,0.09370091d, 0.1433137d,
            0.2020084d, 0.2937283d, 20.80266d, 8.745895d, 5.987565d, 
            4.387374d, 3.107512d};
    }
    
    /** Creates the default cumulative probability density test expected values */
    public double[] makeCumulativeTestValues() {
        return new double[] {0.001d, 0.01d, 0.025d, 0.05d, 0.1d, 0.999d,
                0.990d, 0.975d, 0.950d, 0.900d}; 
    }
    
    // --------------------- Override tolerance  --------------
    protected void setUp() throws Exception {
        super.setUp();
        setTolerance(4e-6);
    }

    //---------------------------- Additional test cases -------------------------

    public void testCumulativeProbabilityExtremes() throws Exception {
        setCumulativeTestPoints(new double[] {-2, 0});
        setCumulativeTestValues(new double[] {0, 0});
        verifyCumulativeProbabilities();
    }

    public void testInverseCumulativeProbabilityExtremes() throws Exception {
        setInverseCumulativeTestPoints(new double[] {0, 1});
        setInverseCumulativeTestValues(new double[] {0, Double.POSITIVE_INFINITY});
        verifyInverseCumulativeProbabilities();
    }
    
    public void testDfAccessors() {
        FDistribution distribution = (FDistribution) getDistribution();
        assertEquals(5d, distribution.getNumeratorDegreesOfFreedom(), Double.MIN_VALUE);
        distribution.setNumeratorDegreesOfFreedom(4d);
        assertEquals(4d, distribution.getNumeratorDegreesOfFreedom(), Double.MIN_VALUE);
        assertEquals(6d, distribution.getDenominatorDegreesOfFreedom(), Double.MIN_VALUE);
        distribution.setDenominatorDegreesOfFreedom(4d);
        assertEquals(4d, distribution.getDenominatorDegreesOfFreedom(), Double.MIN_VALUE);
        try {
            distribution.setNumeratorDegreesOfFreedom(0d);
            fail("Expecting IllegalArgumentException for df = 0");
        } catch (IllegalArgumentException ex) {
            // expected
        }
        try {
            distribution.setDenominatorDegreesOfFreedom(0d);
            fail("Expecting IllegalArgumentException for df = 0");
        } catch (IllegalArgumentException ex) {
            // expected
        }
    } 

    public void testLargeDegreesOfFreedom() throws Exception {
        org.apache.commons.math.distribution.FDistributionImpl fd =
            new org.apache.commons.math.distribution.FDistributionImpl(
                100000., 100000.);
        double p = fd.cumulativeProbability(.999);
        double x = fd.inverseCumulativeProbability(p);
        assertEquals(.999, x, 1.0e-5);
    }

    public void testSmallDegreesOfFreedom() throws Exception {
        org.apache.commons.math.distribution.FDistributionImpl fd =
            new org.apache.commons.math.distribution.FDistributionImpl(
                1.0, 1.0);
        double p = fd.cumulativeProbability(0.975);
        double x = fd.inverseCumulativeProbability(p);
        assertEquals(0.975, x, 1.0e-5);

        fd.setDenominatorDegreesOfFreedom(2.0);
        p = fd.cumulativeProbability(0.975);
        x = fd.inverseCumulativeProbability(p);
        assertEquals(0.975, x, 1.0e-5);
    }
<<<<<<< HEAD
=======

>>>>>>> 1b3341ce
}<|MERGE_RESOLUTION|>--- conflicted
+++ resolved
@@ -119,8 +119,5 @@
         x = fd.inverseCumulativeProbability(p);
         assertEquals(0.975, x, 1.0e-5);
     }
-<<<<<<< HEAD
-=======
 
->>>>>>> 1b3341ce
 }